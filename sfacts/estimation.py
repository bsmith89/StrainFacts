from sklearn.cluster import AgglomerativeClustering
from sklearn.decomposition import non_negative_factorization

import sfacts as sf
from sfacts.pandas_util import idxwhere

import xarray as xr

# from sklearn.decomposition import non_negative_factorization
# from sfacts.genotype import genotype_pdist, adjust_genotype_by_missing
from sfacts.pyro_util import all_torch
import pandas as pd
import numpy as np

# import scipy as sp
# from scipy.spatial.distance import squareform
import pyro

# import pyro.distributions as dist
import torch
from tqdm import tqdm
from sfacts.logging_util import info


OPTIMIZERS = dict()
for _name, _default_optimizer_kwargs in [
    ("Adam", dict(lr=0.1)),
    ("Adamax", dict(lr=0.1)),
    ("Adadelta", dict(lr=0.1)),
    ("Adagrad", dict(lr=0.1)),
    ("AdamW", dict(lr=0.1)),
    ("RMSprop", dict(lr=0.1)),
]:
    OPTIMIZERS[_name] = torch.optim.__dict__[_name], _default_optimizer_kwargs


def linear_annealing_schedule(start, end, annealing_steps, final_steps=0):
    return np.concatenate(
        [
            np.linspace(start, end, num=annealing_steps),
            np.repeat(end, final_steps),
        ]
    )


def log_annealing_schedule(start, end, annealing_steps, final_steps=0):
    return np.concatenate(
        [
            np.logspace(np.log10(start), np.log10(end), num=annealing_steps),
            np.repeat(end, final_steps),
        ]
    )


def invlinear_annealing_schedule(start, end, annealing_steps, final_steps=0):
    return np.concatenate(
        [
            1 / np.linspace(1 / start, 1 / end, num=annealing_steps),
            np.repeat(end, final_steps),
        ]
    )


def named_annealing_schedule(name, *args, **kwargs):
    return dict(
        linear=linear_annealing_schedule,
        log=log_annealing_schedule,
        invlinear=invlinear_annealing_schedule,
    )[name](*args, **kwargs)


def get_scheduled_optimization_stepper(
    model,
    guide,
    loss,
    optimizer_name,
    patience,
    cooldown,
    factor=0.5,
    optimizer_kwargs=None,
    quiet=False,
):
    optimizer, default_optimizer_kwargs = OPTIMIZERS[optimizer_name]
    _optimizer_kwargs = default_optimizer_kwargs
    if optimizer_kwargs is not None:
        _optimizer_kwargs.update(optimizer_kwargs)

    # opt = pyro.optim.ReduceLROnPlateau(optimizer(**_optimizer_kwargs)
    scheduler = pyro.optim.ReduceLROnPlateau(
        dict(
            optimizer=optimizer,
            optim_args=_optimizer_kwargs,
            patience=patience,
            factor=factor,
            cooldown=cooldown,
            threshold=0,
            min_lr=0,
            eps=0,
        )
    )
    info(
        f"Optimizing parameters with {optimizer_name}(**{_optimizer_kwargs})",
        quiet=quiet,
    )
    svi = pyro.infer.SVI(model, guide, scheduler, loss=loss)
    return svi, scheduler


def estimate_parameters(
    model,
    dtype=torch.float32,
    device="cpu",
    initialize_params=None,
    jit=True,
    maxiter=10000,
    lagA=20,
    lagB=100,
    optimizer_name="Adamax",
    optimizer_kwargs=None,
    quiet=False,
    ignore_jit_warnings=False,
    seed=None,
    catch_keyboard_interrupt=False,
    anneal_hyperparameters=None,
    annealiter=0,
    lr_annealing_factor=0.5,
):
    if initialize_params is None:
        initialize_params = {}

<<<<<<< HEAD
=======
    if anneal_hyperparameters is None:
        anneal_hyperparameters = {}
    anneal_hyperparameters = {
        k: torch.tensor(
            named_annealing_schedule(
                **anneal_hyperparameters[k],
                annealing_steps=annealiter,
                final_steps=maxiter - annealiter,
            ),
            dtype=dtype,
            device=device,
        )
        for k in anneal_hyperparameters
    }
    final_anneal_hyperparameters = {
        k: anneal_hyperparameters[k][-1] for k in anneal_hyperparameters
    }
    model = model.with_passed_hyperparameters(*anneal_hyperparameters.keys())

>>>>>>> 8f7562d6
    sf.pyro_util.set_random_seed(seed, warn=(not quiet))

    if jit:
        loss = pyro.infer.JitTrace_ELBO(ignore_jit_warnings=ignore_jit_warnings)
    else:
        loss = pyro.infer.Trace_ELBO()

    pyro.clear_param_store()
    guide = pyro.infer.autoguide.AutoLaplaceApproximation(
        model,
        init_loc_fn=pyro.infer.autoguide.initialization.init_to_value(
            values=all_torch(**initialize_params, dtype=dtype, device=device)
        ),
    )

    svi, scheduler = get_scheduled_optimization_stepper(
        model,
        guide,
        loss,
        optimizer_name,
        factor=lr_annealing_factor,
        patience=lagB,
        cooldown=lagB,
        optimizer_kwargs=optimizer_kwargs,
        quiet=quiet,
    )

    history = []
    pbar = tqdm(
        zip(range(maxiter), *anneal_hyperparameters.values()),
        total=maxiter,
        disable=quiet,
        mininterval=1.0,
        bar_format="{l_bar}{r_bar}",
    )
    try:
<<<<<<< HEAD
        for i in pbar:
            elbo = svi.step()
            scheduler.step(elbo)
=======
        for i, *passed_hyperparameters in pbar:
            elbo = svi.step(*passed_hyperparameters)
            if i > annealiter:
                scheduler.step(elbo)
>>>>>>> 8f7562d6

            if np.isnan(elbo):
                pbar.close()
                raise RuntimeError("ELBO NaN?")

            # Fit tracking
            history.append(elbo)

            # Updating/Reporting/Breaking
            if i % lagA == 0:
                learning_rate = list(scheduler.optim_objs.values())[
                    0
                ].optimizer.param_groups[0]["lr"]
                delta = delta_lagA = delta_lagB = np.nan
                if i > 2:
                    delta = history[-2] - history[-1]
                if i > lagA:
                    delta_lagA = (history[-lagA] - history[-1]) / lagA
                if i > lagB:
                    delta_lagB = (history[-lagB] - history[-1]) / lagB
                pbar_postfix = {
                    "ELBO": history[-1],
                    "delta": delta,
                    f"lag{lagA}": delta_lagA,
                    f"lag{lagB}": delta_lagB,
                    "lr": learning_rate,
                }
                pbar_postfix.update(
                    {
                        k: v.cpu().numpy()
                        for k, v in zip(
                            anneal_hyperparameters.keys(), passed_hyperparameters
                        )
                    }
                )
                pbar.set_postfix(pbar_postfix)
                # if (delta_lagA <= 0) and (delta_lagB <= 0):
                if learning_rate < 1e-6:
                    pbar.close()
                    info(f"Converged: ELBO={elbo:.5e}", quiet=quiet)
                    break

        else:
            pbar.close()
            elbo = svi.evaluate_loss(*final_anneal_hyperparameters.values())
            info(f"Reached maxiter: ELBO={elbo:.5e}", quiet=quiet)
    except KeyboardInterrupt as err:
        pbar.close()
        elbo = svi.evaluate_loss(*final_anneal_hyperparameters.values())
        info(f"Interrupted: ELBO={elbo:.5e}", quiet=quiet)
        if catch_keyboard_interrupt:
            pass
        else:
            raise err

    est = pyro.infer.Predictive(model, guide=guide, num_samples=1)(
        *passed_hyperparameters
    )
    est = {k: est[k].detach().cpu().numpy().mean(0).squeeze() for k in est.keys()}

    if device.startswith("cuda"):
        #         info(
        #             "CUDA available mem: {}".format(
        #                 torch.cuda.get_device_properties(0).total_memory
        #             ),
        #         )
        #         info("CUDA reserved mem: {}".format(torch.cuda.memory_reserved(0)))
        #         info("CUDA allocated mem: {}".format(torch.cuda.memory_allocated(0)))
        #         info(
        #             "CUDA free mem: {}".format(
        #                 torch.cuda.memory_reserved(0) - torch.cuda.memory_allocated(0)
        #             )
        #         )
        torch.cuda.empty_cache()

    return (
        model.with_hyperparameters(
            **dict(zip(anneal_hyperparameters.keys(), passed_hyperparameters))
        ).format_world(est),
        history,
    )


def strain_cluster(world, thresh, linkage="complete", pdist_func=None):
    if pdist_func is None:
        pdist_func = lambda w: w.genotypes.pdist()

    clust = pd.Series(
        AgglomerativeClustering(
            n_clusters=None,
            distance_threshold=thresh,
            linkage="complete",
            affinity="precomputed",
        )
        .fit(pdist_func(world))
        .labels_,
        index=world.strain,
    )
    return clust


# TODO: Separate coverage-thresholding from clustering.
def communities_aggregated_by_strain_cluster(
    world, diss_thresh, frac_thresh=0.0, **kwargs
):
    clust = strain_cluster(world, thresh=diss_thresh, **kwargs)
    comms = (
        world.communities.to_pandas()
        .groupby(clust, axis="columns")
        .sum()
        .rename_axis(columns="strain")
    )
    low_max_frac_strains = idxwhere(comms.max() < frac_thresh)
    if len(low_max_frac_strains) > 0:
        comms[-1] = comms[low_max_frac_strains].sum(1)
    comms = comms.drop(columns=low_max_frac_strains)
    comms = comms.stack().to_xarray()
    comms = comms / comms.sum("strain")
    return sf.data.Communities(comms)


def nmf_approximation(
    world,
    s,
    regularization="both",
    alpha=1.0,
    l1_ratio=1.0,
    tol=1e-4,
    max_iter=int(1e4),
    random_state=None,
    init="random",
    **kwargs,
):
    d = world.metagenotypes.to_series().unstack("sample")
    columns = d.columns
    index = d.index

    gamma0, pi0, _ = non_negative_factorization(
        d.values,
        n_components=s,
        regularization={
            "community": "components",
            "genotype": "transformation",
            "both": "both",
        }[regularization],
        alpha=alpha,
        l1_ratio=l1_ratio,
        tol=tol,
        max_iter=max_iter,
        random_state=random_state,
        init=init,
        **kwargs,
    )
    pi1 = (
        pd.DataFrame(pi0, columns=columns)
        .rename_axis(index="strain")
        .stack()
        .to_xarray()
    )
    gamma1 = (
        pd.DataFrame(gamma0, index=index)
        .rename_axis(columns="strain")
        .stack()
        .to_xarray()
    )

    # Rebalance estimates: mean strain genotype of 1
    gamma1_strain_factor = gamma1.sum("allele").mean("position")
    gamma2 = gamma1 / gamma1_strain_factor
    pi2 = pi1 * gamma1_strain_factor

    # Transform estimates: sum-to-1
    gamma3 = (gamma2 / gamma2.sum("allele")).fillna(0.5)
    pi3 = pi2 / pi2.sum("strain")

    approx = sf.data.World(
        xr.Dataset(
            dict(
                communities=pi3.transpose("sample", "strain"),
                genotypes=gamma3.sel(allele="alt").transpose("strain", "position"),
                metagenotypes=world.metagenotypes.data,
            )
        )
    )
    return approx<|MERGE_RESOLUTION|>--- conflicted
+++ resolved
@@ -128,8 +128,6 @@
     if initialize_params is None:
         initialize_params = {}
 
-<<<<<<< HEAD
-=======
     if anneal_hyperparameters is None:
         anneal_hyperparameters = {}
     anneal_hyperparameters = {
@@ -149,7 +147,6 @@
     }
     model = model.with_passed_hyperparameters(*anneal_hyperparameters.keys())
 
->>>>>>> 8f7562d6
     sf.pyro_util.set_random_seed(seed, warn=(not quiet))
 
     if jit:
@@ -186,16 +183,10 @@
         bar_format="{l_bar}{r_bar}",
     )
     try:
-<<<<<<< HEAD
-        for i in pbar:
-            elbo = svi.step()
-            scheduler.step(elbo)
-=======
         for i, *passed_hyperparameters in pbar:
             elbo = svi.step(*passed_hyperparameters)
             if i > annealiter:
                 scheduler.step(elbo)
->>>>>>> 8f7562d6
 
             if np.isnan(elbo):
                 pbar.close()
